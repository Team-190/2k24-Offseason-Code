package frc.robot.subsystems.shooter;

import edu.wpi.first.math.MathUtil;
import edu.wpi.first.math.controller.PIDController;
import edu.wpi.first.math.controller.SimpleMotorFeedforward;
import edu.wpi.first.math.geometry.Rotation2d;
import edu.wpi.first.wpilibj.simulation.DCMotorSim;
import frc.robot.Constants;
import frc.robot.util.LinearProfile;

public class ShooterIOSim implements ShooterIO {

  private DCMotorSim topMotorSim;
  private DCMotorSim bottomMotorSim;
  private SimpleMotorFeedforward feedForward;
  private final PIDController feedback;
  private final LinearProfile profile;
  private double topAppliedVolts;
  private double bottomAppliedVolts;

  public ShooterIOSim() {

    topMotorSim =
        new DCMotorSim(
            ShooterConstants.TOP_MOTOR_CONFIG,
            ShooterConstants.TOP_GEAR_RATIO,
            ShooterConstants.TOP_MOMENT_OF_INERTIA);
    bottomMotorSim =
        new DCMotorSim(
            ShooterConstants.BOTTOM_MOTOR_CONFIG,
            ShooterConstants.BOTTOM_GEAR_RATIO,
            ShooterConstants.BOTTOM_MOMENT_OF_INERTIA);
    feedForward = new SimpleMotorFeedforward(ShooterConstants.KS.get(), ShooterConstants.KV.get());
    feedback = new PIDController(ShooterConstants.KP.get(), 0.0, ShooterConstants.KD.get());
    profile =
        new LinearProfile(
            ShooterConstants.MAX_ACCELERATION_RADIANS_PER_SECOND_SQUARED.get(),
            Constants.LOOP_PERIOD_SECONDS);
    feedback.setTolerance(ShooterConstants.PROFILE_SPEED_TOLERANCE_RADIANS_PER_SECOND);
    topAppliedVolts = 0.0;
    bottomAppliedVolts = 0.0;
  }

  @Override
  public void updateInputs(ShooterIOInputs inputs) {

    topMotorSim.update(Constants.LOOP_PERIOD_SECONDS);
    bottomMotorSim.update(Constants.LOOP_PERIOD_SECONDS);
    inputs.topPosition = Rotation2d.fromRadians(topMotorSim.getAngularPositionRad());
    inputs.bottomPosition = Rotation2d.fromRadians(bottomMotorSim.getAngularPositionRad());
    inputs.topVelocityRadPerSec = topMotorSim.getAngularVelocityRadPerSec();
    inputs.bottomVelocityRadPerSec = bottomMotorSim.getAngularVelocityRadPerSec();
    inputs.topAppliedVolts = topAppliedVolts;
    inputs.bottomAppliedVolts = bottomAppliedVolts;

    inputs.topVelocityGoalRadiansPerSec = profile.getGoal();
    inputs.bottomVelocityGoalRadiansPerSec = profile.getGoal();

    inputs.topVelocitySetpointRadiansPerSec = feedback.getSetpoint();
    inputs.bottomVelocitySetpointRadiansPerSec = feedback.getSetpoint();
  }

  /**
   * Sets the voltage of the Top Motor to a number between negative 12 and 12.
   * Specifically, this number is calculated using the feedForward gains.
   * @param setPointVelocityRadiansPerSecond the target for the velocity, in radians per second, to reach.
   */
  @Override
  public void setTopVelocitySetPoint(double setPointVelocityRadiansPerSecond) {
    profile.setGoal(setPointVelocityRadiansPerSecond, topMotorSim.getAngularVelocityRadPerSec());
    topAppliedVolts =
        MathUtil.clamp(
            feedback.calculate(
                    topMotorSim.getAngularVelocityRadPerSec(), profile.calculateSetpoint())
                + feedForward.calculate(setPointVelocityRadiansPerSecond),
            -12.0,
            12.0);
    topMotorSim.setInputVoltage(topAppliedVolts);
  }
<<<<<<< HEAD

=======
  
   /**
   * Sets the voltage of the Bottom Motor to a number between negative 12 and 12.
   * Specifically, this number is calculated using the feedForward gains.
   * @param setPointVelocityRadiansPerSecond the target for the velocity, in radians per second, to reach.
   */
>>>>>>> ab9f80c3
  @Override
  public void setBottomVelocitySetPoint(double setPointVelocityRadiansPerSecond) {
    profile.setGoal(setPointVelocityRadiansPerSecond, bottomMotorSim.getAngularVelocityRadPerSec());
    bottomAppliedVolts =
        MathUtil.clamp(
            feedback.calculate(
                    bottomMotorSim.getAngularVelocityRadPerSec(), profile.calculateSetpoint())
                + feedForward.calculate(setPointVelocityRadiansPerSecond),
            -12.0,
            12.0);
    bottomMotorSim.setInputVoltage(bottomAppliedVolts);
  }
<<<<<<< HEAD

=======
  
  /**
   * Takes in a value volts, and sets the voltage of both the top and bottom motors to this value.
   * The value volts is between negative 12 and 12.
   * @param volts the voltage that will be inputted as the input voltage for the top and bottom motors.
   */
>>>>>>> ab9f80c3
  @Override
  public void setVoltage(double volts) {

    topAppliedVolts = MathUtil.clamp(volts, -12, 12);
    bottomAppliedVolts = MathUtil.clamp(volts, -12, 12);
    topMotorSim.setInputVoltage(topAppliedVolts);
    bottomMotorSim.setInputVoltage(topAppliedVolts);
  }

  @Override
  public void setTopPID(double kP, double kI, double kD) {

    feedback.setPID(kP, kI, kD);
  }

  @Override
  public void setBottomPID(double kP, double kI, double kD) {

    feedback.setPID(kP, kI, kD);
  }

  @Override
  public void setTopFeedForward(double kS, double kV, double kA) {

    feedForward = new SimpleMotorFeedforward(kS, kV, kA);
  }

  @Override
  public void setBottomFeedForward(double kS, double kV, double kA) {

    feedForward = new SimpleMotorFeedforward(kS, kV, kA);
  }

  @Override
  public void setTopProfile(double maxAcceleration) {
    profile.setMaxAcceleration(maxAcceleration);
  }

  @Override
  public void setBottomProfile(double maxAcceleration) {
    profile.setMaxAcceleration(maxAcceleration);
  }

  @Override
  public boolean atSetPoint() {
    return (Math.abs(profile.getGoal() - feedback.getSetpoint())
        <= ShooterConstants.PROFILE_SPEED_TOLERANCE_RADIANS_PER_SECOND);
  }

  /**
   * Stops the robot by setting the voltage of both motors to 0. 
   */
  @Override
  public void stop() {

    topAppliedVolts = 0.0;
    bottomAppliedVolts = 0.0;
    topMotorSim.setInputVoltage(0.0);
    bottomMotorSim.setInputVoltage(0.0);
  }
}<|MERGE_RESOLUTION|>--- conflicted
+++ resolved
@@ -77,16 +77,12 @@
             12.0);
     topMotorSim.setInputVoltage(topAppliedVolts);
   }
-<<<<<<< HEAD
-
-=======
   
    /**
    * Sets the voltage of the Bottom Motor to a number between negative 12 and 12.
    * Specifically, this number is calculated using the feedForward gains.
    * @param setPointVelocityRadiansPerSecond the target for the velocity, in radians per second, to reach.
    */
->>>>>>> ab9f80c3
   @Override
   public void setBottomVelocitySetPoint(double setPointVelocityRadiansPerSecond) {
     profile.setGoal(setPointVelocityRadiansPerSecond, bottomMotorSim.getAngularVelocityRadPerSec());
@@ -99,16 +95,12 @@
             12.0);
     bottomMotorSim.setInputVoltage(bottomAppliedVolts);
   }
-<<<<<<< HEAD
-
-=======
   
   /**
    * Takes in a value volts, and sets the voltage of both the top and bottom motors to this value.
    * The value volts is between negative 12 and 12.
    * @param volts the voltage that will be inputted as the input voltage for the top and bottom motors.
    */
->>>>>>> ab9f80c3
   @Override
   public void setVoltage(double volts) {
 
