--- conflicted
+++ resolved
@@ -19,29 +19,13 @@
   private double velocitySetPointRadiansPerSecond;
   private boolean isClosedLoop;
   private final SysIdRoutine characterizationRoutine;
-<<<<<<< HEAD
-
-=======
   
->>>>>>> ab9f80c3
   public Shooter(ShooterIO io) {
 
     inputs = new ShooterIOInputsAutoLogged();
     this.io = io;
     velocitySetPointRadiansPerSecond = 0.0;
     isClosedLoop = true;
-<<<<<<< HEAD
-    characterizationRoutine =
-        new SysIdRoutine(
-            new SysIdRoutine.Config(
-                Volts.of(0.2).per(Seconds.of(1.0)),
-                Volts.of(3.5),
-                Seconds.of(3),
-                (state) -> Logger.recordOutput("Shooter/sysIDState", state.toString())),
-            new SysIdRoutine.Mechanism((volts) -> io.setVoltage(volts.in(Volts)), null, this));
-  }
-
-=======
 
     characterizationRoutine = new SysIdRoutine(
         new SysIdRoutine.Config(
@@ -53,7 +37,6 @@
   }
 
   
->>>>>>> ab9f80c3
   @Override
   public void periodic() {
     io.updateInputs(inputs);
@@ -62,21 +45,7 @@
 
       io.setTopVelocitySetPoint(velocitySetPointRadiansPerSecond);
       io.setBottomVelocitySetPoint(-velocitySetPointRadiansPerSecond);
-<<<<<<< HEAD
     }
-=======
-
-    }    
-  }
-  
-    /**
-     * Initializes the speaker velocity.
-     * @return a command to initialize the speaker velocity.
-     */
-  public Command setSpeakerVelocity() {
-
-    return Commands.runOnce(() -> {
->>>>>>> ab9f80c3
 
     LoggedTunableNumber.ifChanged(
         hashCode(),
@@ -106,7 +75,6 @@
         ShooterConstants.MAX_ACCELERATION_RADIANS_PER_SECOND_SQUARED);
   }
 
-<<<<<<< HEAD
   public Command setSpeakerVelocity() {
 
     return Commands.runOnce(
@@ -115,20 +83,6 @@
           isClosedLoop = true;
         });
   }
-=======
-    });
-  }
-  
-    /**
-     * Initializes the feed velocity.
-     * @return a command to initialize the feed velocity.
-     */
-  public Command setFeedVelocity() {
-    return Commands.runOnce( () -> {
-
-      velocitySetPointRadiansPerSecond = RobotState.getControlData().feedShotSpeed();
-      isClosedLoop = true;
->>>>>>> ab9f80c3
 
   public Command setFeedVelocity() {
 
@@ -144,7 +98,6 @@
      * @return a command to initialize amp velocity.
      */
   public Command setAmpVelocity() {
-<<<<<<< HEAD
 
     return Commands.runOnce(
         () -> {
@@ -154,20 +107,6 @@
   }
 
   @AutoLogOutput(key = "Shooter/at setpoint")
-=======
-    return Commands.runOnce(() -> {
-
-      velocitySetPointRadiansPerSecond = ShooterConstants.AMP_SPEED.get();
-      isClosedLoop = true;
-
-    });
-
-  }
-    
-    /**
-     * @return whether or not the robot has reached a target value.
-     */
->>>>>>> ab9f80c3
   public boolean atSetPoint() {
     return io.atSetPoint();
   }
@@ -177,7 +116,6 @@
      * @return the feedFoward gains calculated by the tests
      */
   public Command runCharacterization() {
-<<<<<<< HEAD
 
     return Commands.sequence(
         Commands.runOnce(() -> isClosedLoop = false),
@@ -189,16 +127,4 @@
         Commands.waitSeconds(5),
         characterizationRoutine.dynamic(Direction.kReverse));
   }
-}
-=======
-    return Commands.sequence(Commands.runOnce( () -> isClosedLoop = false), 
-      characterizationRoutine.quasistatic(Direction.kForward),
-      Commands.waitSeconds(10),
-      characterizationRoutine.quasistatic(Direction.kReverse),
-      Commands.waitSeconds(10),
-      characterizationRoutine.dynamic(Direction.kForward),
-      Commands.waitSeconds(10),
-        characterizationRoutine.dynamic(Direction.kReverse));
-  } 
-}
->>>>>>> ab9f80c3
+}